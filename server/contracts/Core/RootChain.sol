pragma solidity ^0.4.24;

// Zeppelin Imports
import "openzeppelin-solidity/contracts/token/ERC721/ERC721.sol";
import "openzeppelin-solidity/contracts/token/ERC721/ERC721Receiver.sol";
import "openzeppelin-solidity/contracts/math/SafeMath.sol";

// Lib deps
import "../Libraries/Transaction/Transaction.sol";
import "../Libraries/ByteUtils.sol";
import "../Libraries/ECVerify.sol";

// Sparse Merkle Tree functionalities
import "./SparseMerkleTree.sol";

contract RootChain is ERC721Receiver, SparseMerkleTree {
    event Deposit(uint64 indexed slot, uint256 blockNumber, uint64 denomination, address indexed from);
    event SubmittedBlock(uint256 blockNumber, bytes32 root, uint256 timestamp);

    event StartedExit(uint64 indexed slot, address indexed owner);
    event ChallengedExit(uint64 indexed slot);
    event RespondedExitChallenge(uint64 indexed slot);
    event FinalizedExit(uint64  indexed slot, address owner);

    event FreedBond(address indexed from, uint256 amount);
    event SlashedBond(address indexed from, address indexed to, uint256 amount);
    event WithdrewBonds(address indexed from, uint256 amount);

    using SafeMath for uint256;
    using Transaction for bytes;
    using ECVerify for bytes32;

    uint256 constant BOND_AMOUNT = 0.1 ether;

    address public authority;

    /*
     * Modifiers
     */
    modifier isAuthority() {
        require(msg.sender == authority);
        _;
    }


    modifier isBonded() {
        require(msg.value == BOND_AMOUNT);

        // Save challenger's bond
        balances[msg.sender].bonded = balances[msg.sender].bonded.add(msg.value);
        _;
    }

    modifier isState(uint64 slot, State state) {
        require(coins[slot].state == state, "Wrong state");
        _;
    }


    modifier cleanupExit(uint64 slot) {
        _;
        delete coins[slot].exit;
        delete exitSlots[getIndex(slot)];
    }

    struct Balance {
        uint256 bonded;
        uint256 withdrawable;
    }
    mapping (address => Balance ) public balances;

    // exits
    uint64[] public exitSlots;
    // Each exit can be challenged once ? Need to confirm if needed for more.
    mapping (uint64 => address) challengers;
    struct Exit {
        address owner;
        uint256 createdAt;
        uint256 bond;
        uint256 prevBlock;
        uint256 exitBlock;
    }
    enum State {
        DEPOSITED,
        EXITING,
        CHALLENGED,
        EXITED
    }

    // Track owners of txs that are pending a response
    mapping (uint64 => address) responses;

    // tracking of NFTs deposited in each slot
    uint64 public numCoins = 0;
    mapping (uint64 => Coin) coins;
    struct Coin {
        uint64 uid; // there are up to 2^64 cards, can probably make it less
        uint32 denomination; // an owner cannot own more than 256 of a card. Currently set to 1 always, subject to change once the token changes
        uint256 depositBlock;
        address owner; // who owns that nft
        State state;
        Exit exit;
    }

    // child chain
    uint256 public childBlockInterval = 1000;
    uint256 public currentBlock = 0;
    uint256 public lastParentBlock;
    struct childBlock {
        bytes32 root;
        uint256 createdAt;
    }

    uint256 public depositCount;
    mapping(uint256 => childBlock) public childChain;
    ERC721 erc721;

    constructor () public {
        authority = msg.sender;
        lastParentBlock = block.number; // to ensure no chain reorgs
    }

    /// @param root 32 byte merkleRoot of ChildChain block
    /// @notice childChain blocks can only be submitted at most every 6 root chain blocks
    function submitBlock(bytes32 root)
        public
        isAuthority
    {
        // ensure finality on previous blocks before submitting another
        // require(block.number >= lastParentBlock.add(6)); // commented out while prototyping

        // rounding to next whole `childBlockInterval`
        currentBlock = currentBlock.add(childBlockInterval)
                                   .div(childBlockInterval)
                                   .mul(childBlockInterval);

        childChain[currentBlock] = childBlock({
            root: root,
            createdAt: block.timestamp
        });

        emit SubmittedBlock(currentBlock, root, block.timestamp);

        lastParentBlock = block.number;

    }


    /// @dev Allows anyone to deposit funds into the Plasma chain, called when contract receives ERC721
    function deposit(address from, uint64 uid, uint32 denomination)
        private
    {
        currentBlock = currentBlock.add(1);

        // Update state. Leave `exit` empty
        Coin memory coin;
        coin.uid = uid;
        coin.denomination = denomination;
        coin.depositBlock = currentBlock;
        coin.owner = from;
        coin.state = State.DEPOSITED;
        uint64 slot = numCoins * 2 + 1; // uint64(bytes8(keccak256(abi.encodePacked(numCoins, address(erc721), msg.sender)));
        coins[slot] = coin;

        childChain[currentBlock] = childBlock({
            // save signed transaction hash as root
            // hash for deposit transactions is the hash of its slot
            root: keccak256(abi.encodePacked(slot)),
            createdAt: block.timestamp
        });

        // create a utxo at `slot`
        emit Deposit(slot, currentBlock, denomination, from);

        numCoins += 1;
    }

    /******************** EXIT RELATED ********************/

    function startExit(
        uint64 slot, bytes prevTxBytes,
        bytes exitingTxBytes, bytes prevTxInclusionProof,
        bytes exitingTxInclusionProof, bytes sig,
        uint256 prevTxIncBlock, uint256 exitingTxIncBlock)
        external
        payable isBonded
        isState(slot, State.DEPOSITED)
    {
        // If we're exiting a deposit UTXO, we do a different inclusion check
        if (exitingTxIncBlock % childBlockInterval != 0) {
            checkDepositBlockInclusion(exitingTxBytes, sig, exitingTxIncBlock, true);
        } else {
            checkBlockInclusion(
                prevTxBytes, exitingTxBytes,
                prevTxInclusionProof, exitingTxInclusionProof,
                sig,
                prevTxIncBlock, exitingTxIncBlock,
                true
            );
        }
        pushExit(slot, prevTxIncBlock, exitingTxIncBlock);
    }

    function finalizeExit(uint64 slot) public {
        Coin storage coin = coins[slot];

        // If a coin is not under exit/challenge, then ignore it
        if (coin.state == State.DEPOSITED || coin.state == State.EXITED)
            return;

        // If an exit is not matured, ignore it
        if ((block.timestamp - coin.exit.createdAt) <= 7 days)
            return;

        // If a coin has been challenged AND not responded, slash it
        if (coin.state == State.CHALLENGED) {
            // Update coin state & penalize exitor
            coin.state = State.DEPOSITED;
            slashBond(coin.exit.owner, challengers[slot]);
        // otherwise, the exit has not been challenged, or it has been challenged and responded
        } else {
            // Update coin's owner
            coin.owner = coin.exit.owner;
            coin.state = State.EXITED;

            // Allow the exitor to withdraw their bond
            freeBond(coin.owner);

            emit FinalizedExit(slot, coin.owner);
        }
        delete coins[slot].exit;
        delete exitSlots[getIndex(slot)];
    }

    function finalizeExits() external {
        uint256 exitSlotsLength = exitSlots.length;
        for (uint256 i = 0; i < exitSlotsLength; i++) {
            finalizeExit(exitSlots[i]);
        }
    }

    // Withdraw a UTXO that has been exited
    function withdraw(uint64 slot) external isState(slot, State.EXITED) {
        require(coins[slot].owner == msg.sender, "You do not own that UTXO");
        erc721.safeTransferFrom(address(this), msg.sender, uint256(coins[slot].uid));
    }

    /******************** CHALLENGES ********************/

    // Submit proof of a transaction before prevTx
    // Exitor has to call respondChallengeBefore and submit a transaction before prevTx or prevTx itself.
    function challengeBefore(
        uint64 slot,
        bytes prevTxBytes, bytes exitingTxBytes,
        bytes prevTxInclusionProof, bytes exitingTxInclusionProof,
        bytes sig,
        uint256 prevTxIncBlock, uint256 exitingTxIncBlock)
        external
        payable isBonded
        isState(slot, State.EXITING)
    {
        require(prevTxIncBlock < exitingTxIncBlock);
        // If we're exiting a deposit UTXO directly, we do a different inclusion check
        if (exitingTxIncBlock % childBlockInterval != 0) {
            checkDepositBlockInclusion(exitingTxBytes, sig, exitingTxIncBlock, false);
        } else {
            checkBlockInclusion(
                prevTxBytes, exitingTxBytes, prevTxInclusionProof,
                exitingTxInclusionProof, sig,
                prevTxIncBlock, exitingTxIncBlock, false);
        }
        setChallenged(slot, exitingTxBytes);
    }

<<<<<<< HEAD
    // If `challengeBefore` was successfully challenged, then set state to RESPONDED and allow the coin to be exited. No need to actually attach a bond when responding to a challenge
    function respondChallengeBefore(uint64 slot, uint256 challengingBlockNumber, bytes challengingTransaction, bytes proof)
=======
    // If `challengeBefore` was successfully challenged, then set state to
    // EXITING and allow the coin to be exited. No need to actually attach
    // a bond when responding to a challenge
    function respondChallengeBefore(
        uint64 slot,
        uint256 challengingBlockNumber,
        bytes challengingTransaction,
        bytes proof,
        bytes signature)
>>>>>>> a9340dce
        external
        isState(slot, State.CHALLENGED)
    {
        bytes32 txHash = keccak256(challengingTransaction);
        require(txHash.ecverify(signature, responses[slot]), "Invalid sig");
        checkTxIncluded(challengingTransaction, challengingBlockNumber, proof);

        Transaction.TX memory txData = challengingTransaction.getTx();
        require(txData.slot == slot, "Tx is referencing another slot");

        // If the exit was actually challenged and responded, penalize the challenger
        slashBond(challengers[slot], coins[slot].exit.owner);

        // Put coin back to the exiting state
        coins[slot].state = State.EXITING;

        emit RespondedExitChallenge(slot);
    }


    function challengeBetween(uint64 slot, uint256 challengingBlockNumber, bytes challengingTransaction, bytes proof)
        external isState(slot, State.EXITING) cleanupExit(slot)
    {
        // Must challenge with a tx in between
        require(
            coins[slot].exit.exitBlock > challengingBlockNumber && coins[slot].exit.prevBlock < challengingBlockNumber,
            "Challenging transaction must have happened AFTER the attested exit's timestamp");

<<<<<<< HEAD
=======
        // Check that the challenging transaction has been signed
        // by the attested previous owner of the coin in the exit
        checkBetween(slot, challengingTransaction, signature);
>>>>>>> a9340dce
        checkTxIncluded(challengingTransaction, challengingBlockNumber, proof);
        // Apply penalties and change state
        slashBond(coins[slot].exit.owner, msg.sender);
        coins[slot].state = State.DEPOSITED;
    }

<<<<<<< HEAD
    function challengeAfter(uint64 slot, uint256 challengingBlockNumber, bytes challengingTransaction, bytes proof)
=======
    function checkBetween(uint64 slot, bytes txBytes, bytes signature) private view {
        bytes32 txHash = keccak256(txBytes);
        require(txHash.ecverify(signature, coins[slot].exit.prevOwner), "Invalid sig");

        Transaction.TX memory txData = txBytes.getTx();
        require(txData.slot == slot, "Tx is referencing another slot");
    }


    function challengeAfter(
        uint64 slot,
        uint256 challengingBlockNumber,
        bytes challengingTransaction,
        bytes proof,
        bytes signature)
>>>>>>> a9340dce
        external
        isState(slot, State.EXITING)
        cleanupExit(slot)
    {
        // Must challenge with a later transaction
        require(challengingBlockNumber > coins[slot].exit.exitBlock);
        checkTxIncluded(challengingTransaction, challengingBlockNumber, proof);
        // Apply penalties and delete the exit
        slashBond(coins[slot].exit.owner, msg.sender);
        // Reset coin state
        coins[slot].state = State.DEPOSITED;
    }

    /******************** BOND RELATED ********************/

    function freeBond(address from) private {
        balances[from].bonded = balances[from].bonded.sub(BOND_AMOUNT);
        balances[from].withdrawable = balances[from].withdrawable.add(BOND_AMOUNT);
        emit FreedBond(from, BOND_AMOUNT);
    }

    function withdrawBonds() external {
        // Can only withdraw bond if the msg.sender
        uint256 amount = balances[msg.sender].withdrawable;
        balances[msg.sender].withdrawable = 0; // no reentrancy!

        msg.sender.transfer(amount);
        emit WithdrewBonds(msg.sender, amount);
    }

    function slashBond(address from, address to) private {
        balances[from].bonded = balances[from].bonded.sub(BOND_AMOUNT);
        balances[to].withdrawable = balances[to].withdrawable.add(BOND_AMOUNT);
        emit SlashedBond(from, to, BOND_AMOUNT);
    }

    function pushExit(uint64 slot, uint256 prevBlock, uint256 exitingBlock) private {
        // Push exit to list
        exitSlots.push(slot);

        // Create exit
        Coin storage c = coins[slot];
        c.exit = Exit({
            owner: msg.sender,
            createdAt: block.timestamp,
            bond: msg.value,
            prevBlock: prevBlock,
            exitBlock: exitingBlock
        });

        // Update coin state
        c.state = State.EXITING;
        emit StartedExit(slot, msg.sender);
    }

<<<<<<< HEAD
    function setChallenged(uint64 slot) private {
        // Do not delete exit yet. Set its state as challenged and wait for the exitor's response
=======
    function setChallenged(uint64 slot, bytes txBytes) private {
        // When an exit is challenged, its state is set to challenged and the
        // contract waits for the exitor's response. The exit is not
        // immediately deleted.
>>>>>>> a9340dce
        coins[slot].state = State.CHALLENGED;
        // Save the challenger's address, for applying penalties
        challengers[slot] = msg.sender;

        // Need to save the exiting transaction's owner, to verify
        // that the response is valid
        Transaction.TX memory txData = txBytes.getTx();
        responses[slot] = txData.owner;
        emit ChallengedExit(slot);
    }


<<<<<<< HEAD
    /******************** PROOF CHECKING ********************/
=======
    function checkDirectSpend(uint64 slot, bytes txBytes, bytes signature) private view {
        Transaction.TX memory txData = txBytes.getTx();
        bytes32 txHash = keccak256(txBytes);
        require(txHash.ecverify(signature, coins[slot].exit.owner), "Invalid sig");
        require(txData.slot == slot, "Tx is referencing another slot");
        require(txData.prevBlock == coins[slot].exit.exitBlock, "Not a direct spend");
    }
>>>>>>> a9340dce

    function checkDepositBlockInclusion(
        bytes txBytes,
        bytes signature,
        uint256 txIncBlock,
        bool checkSender
    )
         private
         view
         returns (bool)
    {
        Transaction.TX memory txData = txBytes.getTx();
        if (checkSender)
            require(txData.owner == msg.sender, "Invalid sender");

        bytes32 txHash = keccak256(abi.encodePacked(txData.slot));
        require(txHash.ecverify(signature, txData.owner), "Invalid sig");
        require(
            txHash == childChain[txIncBlock].root,
            "Deposit Tx not included in block"
        );

        return true;
    }

    function checkBlockInclusion(
        bytes prevTxBytes, bytes exitingTxBytes,
        bytes prevTxInclusionProof, bytes exitingTxInclusionProof,
        bytes sig,
        uint256 prevTxIncBlock, uint256 exitingTxIncBlock, bool checkSender)
        private
        view
        returns (bool)
    {
        Transaction.TX memory exitingTxData = exitingTxBytes.getTx();
        Transaction.TX memory prevTxData = prevTxBytes.getTx();

        if (checkSender)
            require(exitingTxData.owner == msg.sender, "Invalid sender");
        require(exitingTxData.slot == prevTxData.slot);
        require(prevTxIncBlock < exitingTxIncBlock);
        require(keccak256(exitingTxBytes).ecverify(sig, prevTxData.owner), "Invalid sig");

        checkTxIncluded(prevTxBytes, prevTxIncBlock, prevTxInclusionProof);
        checkTxIncluded(exitingTxBytes, exitingTxIncBlock, exitingTxInclusionProof);

        return true;
    }

    function checkTxIncluded(bytes txBytes, uint256 blockNumber, bytes proof) private view {
        Transaction.TX memory txData = txBytes.getTx();
        bytes32 txHash;
        bytes32 root = childChain[blockNumber].root;

        // If deposit block, just check the matching hash to the block's root. Simpler verification due to deposit mechanism
        if (blockNumber % childBlockInterval != 0) {
            txHash = keccak256(abi.encodePacked(txData.slot));
            require(txHash == root);
        } else {
            txHash = keccak256(txBytes);
            require(
                checkMembership(
                    txHash,
                    root,
                    txData.slot,
                    proof
                ),
                "Tx not included in claimed block"
            );
        }
    }


    /******************** ERC721 ********************/

    function onERC721Received(address _from, uint256 _uid, bytes)
        public
        returns(bytes4)
    {
        require(msg.sender == address(erc721)); // can only be called by the associated cryptocards contract.
        deposit(_from, uint64(_uid), uint32(1));
        return ERC721_RECEIVED;
    }

    /******************** HELPERS ********************/

    function setERC721(ERC721 _erc721) isAuthority public {
        erc721 = _erc721;
    }

    function getIndex(uint64 slot) private view returns (uint256) {
        uint256 len = exitSlots.length;
        for (uint256 i = 0; i < len; i++) {
            if (exitSlots[i] == slot)
                return i;
        }
        return 0;
    }

<<<<<<< HEAD
=======
    function checkMembership(
        bytes32 txHash,
        bytes32 root,
        uint64 slot,
        bytes proof) public view returns (bool)
    {
        return smt.checkMembership(
            txHash,
            root,
            slot,
            proof);
    }

>>>>>>> a9340dce
    function getPlasmaCoin(uint64 slot) external view returns(uint64, uint256, uint32, address, State) {
        Coin memory c = coins[slot];
        return (c.uid, c.depositBlock, c.denomination, c.owner, c.state);
    }

    function getExit(uint64 slot) external view returns(address, uint256, uint256, State) {
        Exit memory e = coins[slot].exit;
        return (e.owner, e.prevBlock, e.exitBlock, coins[slot].state);
    }

    function getBlockRoot(uint256 blockNumber) returns (bytes32 root) {
        root = childChain[blockNumber].root;
    }
}<|MERGE_RESOLUTION|>--- conflicted
+++ resolved
@@ -7,13 +7,13 @@
 
 // Lib deps
 import "../Libraries/Transaction/Transaction.sol";
-import "../Libraries/ByteUtils.sol";
 import "../Libraries/ECVerify.sol";
 
-// Sparse Merkle Tree functionalities
 import "./SparseMerkleTree.sol";
-
-contract RootChain is ERC721Receiver, SparseMerkleTree {
+import "./ValidatorManagerContract.sol";
+
+
+contract RootChain is ERC721Receiver {
     event Deposit(uint64 indexed slot, uint256 blockNumber, uint64 denomination, address indexed from);
     event SubmittedBlock(uint256 blockNumber, bytes32 root, uint256 timestamp);
 
@@ -37,11 +37,15 @@
     /*
      * Modifiers
      */
-    modifier isAuthority() {
-        require(msg.sender == authority);
+    modifier isValidator() {
+        require(vmc.checkValidator(msg.sender));
         _;
     }
 
+    modifier isTokenApproved(address _address) {
+        require(vmc.allowedTokens(_address));
+        _;
+    }
 
     modifier isBonded() {
         require(msg.value == BOND_AMOUNT);
@@ -55,7 +59,6 @@
         require(coins[slot].state == state, "Wrong state");
         _;
     }
-
 
     modifier cleanupExit(uint64 slot) {
         _;
@@ -67,13 +70,14 @@
         uint256 bonded;
         uint256 withdrawable;
     }
-    mapping (address => Balance ) public balances;
+    mapping (address => Balance) public balances;
 
     // exits
     uint64[] public exitSlots;
-    // Each exit can be challenged once ? Need to confirm if needed for more.
+    // Each exit can only be challenged by a single challenger at a time
     mapping (uint64 => address) challengers;
     struct Exit {
+        address prevOwner; // previous owner of coin
         address owner;
         uint256 createdAt;
         uint256 bond;
@@ -92,12 +96,14 @@
 
     // tracking of NFTs deposited in each slot
     uint64 public numCoins = 0;
-    mapping (uint64 => Coin) coins;
+    mapping (uint64 => Coin) public coins;
     struct Coin {
-        uint64 uid; // there are up to 2^64 cards, can probably make it less
-        uint32 denomination; // an owner cannot own more than 256 of a card. Currently set to 1 always, subject to change once the token changes
+        uint64 uid; // there are up to 2^64 cards, one for every leaf of
+                    // a depth 64 Sparse Merkle Tree
+        uint32 denomination; // Currently set to 1 always, subject to change once the token changes
         uint256 depositBlock;
         address owner; // who owns that nft
+        address contractAddress; // which contract does the coin belong to
         State state;
         Exit exit;
     }
@@ -105,46 +111,37 @@
     // child chain
     uint256 public childBlockInterval = 1000;
     uint256 public currentBlock = 0;
-    uint256 public lastParentBlock;
-    struct childBlock {
+    struct ChildBlock {
         bytes32 root;
         uint256 createdAt;
     }
 
     uint256 public depositCount;
-    mapping(uint256 => childBlock) public childChain;
-    ERC721 erc721;
-
-    constructor () public {
-        authority = msg.sender;
-        lastParentBlock = block.number; // to ensure no chain reorgs
-    }
-
-    /// @param root 32 byte merkleRoot of ChildChain block
-    /// @notice childChain blocks can only be submitted at most every 6 root chain blocks
+    mapping(uint256 => ChildBlock) public childChain;
+    ValidatorManagerContract vmc;
+    SparseMerkleTree smt;
+
+    constructor (ValidatorManagerContract _vmc) public {
+        vmc = _vmc;
+        smt = new SparseMerkleTree();
+    }
+
     function submitBlock(bytes32 root)
         public
-        isAuthority
-    {
-        // ensure finality on previous blocks before submitting another
-        // require(block.number >= lastParentBlock.add(6)); // commented out while prototyping
-
+        isValidator
+    {
         // rounding to next whole `childBlockInterval`
         currentBlock = currentBlock.add(childBlockInterval)
-                                   .div(childBlockInterval)
-                                   .mul(childBlockInterval);
-
-        childChain[currentBlock] = childBlock({
+            .div(childBlockInterval)
+            .mul(childBlockInterval);
+
+        childChain[currentBlock] = ChildBlock({
             root: root,
             createdAt: block.timestamp
         });
 
         emit SubmittedBlock(currentBlock, root, block.timestamp);
-
-        lastParentBlock = block.number;
-
-    }
-
+    }
 
     /// @dev Allows anyone to deposit funds into the Plasma chain, called when contract receives ERC721
     function deposit(address from, uint64 uid, uint32 denomination)
@@ -155,14 +152,15 @@
         // Update state. Leave `exit` empty
         Coin memory coin;
         coin.uid = uid;
+        coin.contractAddress = msg.sender;
         coin.denomination = denomination;
         coin.depositBlock = currentBlock;
         coin.owner = from;
         coin.state = State.DEPOSITED;
-        uint64 slot = numCoins * 2 + 1; // uint64(bytes8(keccak256(abi.encodePacked(numCoins, address(erc721), msg.sender)));
+        uint64 slot = uint64(bytes8(keccak256(abi.encodePacked(numCoins, msg.sender, from))));
         coins[slot] = coin;
 
-        childChain[currentBlock] = childBlock({
+        childChain[currentBlock] = ChildBlock({
             // save signed transaction hash as root
             // hash for deposit transactions is the hash of its slot
             root: keccak256(abi.encodePacked(slot)),
@@ -170,7 +168,11 @@
         });
 
         // create a utxo at `slot`
-        emit Deposit(slot, currentBlock, denomination, from);
+        emit Deposit(
+            slot,
+            currentBlock,
+            denomination,
+            from);
 
         numCoins += 1;
     }
@@ -198,7 +200,7 @@
                 true
             );
         }
-        pushExit(slot, prevTxIncBlock, exitingTxIncBlock);
+        pushExit(slot, prevTxBytes, prevTxIncBlock, exitingTxIncBlock);
     }
 
     function finalizeExit(uint64 slot) public {
@@ -242,7 +244,7 @@
     // Withdraw a UTXO that has been exited
     function withdraw(uint64 slot) external isState(slot, State.EXITED) {
         require(coins[slot].owner == msg.sender, "You do not own that UTXO");
-        erc721.safeTransferFrom(address(this), msg.sender, uint256(coins[slot].uid));
+        ERC721(coins[slot].contractAddress).safeTransferFrom(address(this), msg.sender, uint256(coins[slot].uid));
     }
 
     /******************** CHALLENGES ********************/
@@ -262,7 +264,11 @@
         require(prevTxIncBlock < exitingTxIncBlock);
         // If we're exiting a deposit UTXO directly, we do a different inclusion check
         if (exitingTxIncBlock % childBlockInterval != 0) {
-            checkDepositBlockInclusion(exitingTxBytes, sig, exitingTxIncBlock, false);
+            checkDepositBlockInclusion(
+                exitingTxBytes,
+                sig,
+                exitingTxIncBlock,
+                false);
         } else {
             checkBlockInclusion(
                 prevTxBytes, exitingTxBytes, prevTxInclusionProof,
@@ -272,10 +278,6 @@
         setChallenged(slot, exitingTxBytes);
     }
 
-<<<<<<< HEAD
-    // If `challengeBefore` was successfully challenged, then set state to RESPONDED and allow the coin to be exited. No need to actually attach a bond when responding to a challenge
-    function respondChallengeBefore(uint64 slot, uint256 challengingBlockNumber, bytes challengingTransaction, bytes proof)
-=======
     // If `challengeBefore` was successfully challenged, then set state to
     // EXITING and allow the coin to be exited. No need to actually attach
     // a bond when responding to a challenge
@@ -285,7 +287,6 @@
         bytes challengingTransaction,
         bytes proof,
         bytes signature)
->>>>>>> a9340dce
         external
         isState(slot, State.CHALLENGED)
     {
@@ -305,8 +306,12 @@
         emit RespondedExitChallenge(slot);
     }
 
-
-    function challengeBetween(uint64 slot, uint256 challengingBlockNumber, bytes challengingTransaction, bytes proof)
+    function challengeBetween(
+        uint64 slot,
+        uint256 challengingBlockNumber,
+        bytes challengingTransaction,
+        bytes proof,
+        bytes signature)
         external isState(slot, State.EXITING) cleanupExit(slot)
     {
         // Must challenge with a tx in between
@@ -314,21 +319,15 @@
             coins[slot].exit.exitBlock > challengingBlockNumber && coins[slot].exit.prevBlock < challengingBlockNumber,
             "Challenging transaction must have happened AFTER the attested exit's timestamp");
 
-<<<<<<< HEAD
-=======
         // Check that the challenging transaction has been signed
         // by the attested previous owner of the coin in the exit
         checkBetween(slot, challengingTransaction, signature);
->>>>>>> a9340dce
         checkTxIncluded(challengingTransaction, challengingBlockNumber, proof);
         // Apply penalties and change state
         slashBond(coins[slot].exit.owner, msg.sender);
         coins[slot].state = State.DEPOSITED;
     }
 
-<<<<<<< HEAD
-    function challengeAfter(uint64 slot, uint256 challengingBlockNumber, bytes challengingTransaction, bytes proof)
-=======
     function checkBetween(uint64 slot, bytes txBytes, bytes signature) private view {
         bytes32 txHash = keccak256(txBytes);
         require(txHash.ecverify(signature, coins[slot].exit.prevOwner), "Invalid sig");
@@ -344,13 +343,11 @@
         bytes challengingTransaction,
         bytes proof,
         bytes signature)
->>>>>>> a9340dce
         external
         isState(slot, State.EXITING)
         cleanupExit(slot)
     {
-        // Must challenge with a later transaction
-        require(challengingBlockNumber > coins[slot].exit.exitBlock);
+        checkDirectSpend(slot, challengingTransaction, signature);
         checkTxIncluded(challengingTransaction, challengingBlockNumber, proof);
         // Apply penalties and delete the exit
         slashBond(coins[slot].exit.owner, msg.sender);
@@ -381,13 +378,21 @@
         emit SlashedBond(from, to, BOND_AMOUNT);
     }
 
-    function pushExit(uint64 slot, uint256 prevBlock, uint256 exitingBlock) private {
+    function pushExit(
+        uint64 slot,
+        bytes txBytes,
+        uint256 prevBlock,
+        uint256 exitingBlock) private
+    {
+        Transaction.TX memory txData = txBytes.getTx();
+
         // Push exit to list
         exitSlots.push(slot);
 
         // Create exit
         Coin storage c = coins[slot];
         c.exit = Exit({
+            prevOwner: txData.owner,
             owner: msg.sender,
             createdAt: block.timestamp,
             bond: msg.value,
@@ -400,15 +405,10 @@
         emit StartedExit(slot, msg.sender);
     }
 
-<<<<<<< HEAD
-    function setChallenged(uint64 slot) private {
-        // Do not delete exit yet. Set its state as challenged and wait for the exitor's response
-=======
     function setChallenged(uint64 slot, bytes txBytes) private {
         // When an exit is challenged, its state is set to challenged and the
         // contract waits for the exitor's response. The exit is not
         // immediately deleted.
->>>>>>> a9340dce
         coins[slot].state = State.CHALLENGED;
         // Save the challenger's address, for applying penalties
         challengers[slot] = msg.sender;
@@ -420,10 +420,8 @@
         emit ChallengedExit(slot);
     }
 
-
-<<<<<<< HEAD
     /******************** PROOF CHECKING ********************/
-=======
+
     function checkDirectSpend(uint64 slot, bytes txBytes, bytes signature) private view {
         Transaction.TX memory txData = txBytes.getTx();
         bytes32 txHash = keccak256(txBytes);
@@ -431,7 +429,6 @@
         require(txData.slot == slot, "Tx is referencing another slot");
         require(txData.prevBlock == coins[slot].exit.exitBlock, "Not a direct spend");
     }
->>>>>>> a9340dce
 
     function checkDepositBlockInclusion(
         bytes txBytes,
@@ -471,9 +468,9 @@
 
         if (checkSender)
             require(exitingTxData.owner == msg.sender, "Invalid sender");
+        require(keccak256(exitingTxBytes).ecverify(sig, prevTxData.owner), "Invalid sig");
         require(exitingTxData.slot == prevTxData.slot);
         require(prevTxIncBlock < exitingTxIncBlock);
-        require(keccak256(exitingTxBytes).ecverify(sig, prevTxData.owner), "Invalid sig");
 
         checkTxIncluded(prevTxBytes, prevTxIncBlock, prevTxInclusionProof);
         checkTxIncluded(exitingTxBytes, exitingTxIncBlock, exitingTxInclusionProof);
@@ -486,7 +483,9 @@
         bytes32 txHash;
         bytes32 root = childChain[blockNumber].root;
 
-        // If deposit block, just check the matching hash to the block's root. Simpler verification due to deposit mechanism
+        // If deposit block, just verify that the tx hash equals the block
+        // root.  This simpler verification due to deposit block's root being
+        // set equal to the hash of the signle transaction it contains.
         if (blockNumber % childBlockInterval != 0) {
             txHash = keccak256(abi.encodePacked(txData.slot));
             require(txHash == root);
@@ -504,23 +503,18 @@
         }
     }
 
-
     /******************** ERC721 ********************/
 
     function onERC721Received(address _from, uint256 _uid, bytes)
         public
+        isTokenApproved(msg.sender)
         returns(bytes4)
     {
-        require(msg.sender == address(erc721)); // can only be called by the associated cryptocards contract.
         deposit(_from, uint64(_uid), uint32(1));
         return ERC721_RECEIVED;
     }
 
     /******************** HELPERS ********************/
-
-    function setERC721(ERC721 _erc721) isAuthority public {
-        erc721 = _erc721;
-    }
 
     function getIndex(uint64 slot) private view returns (uint256) {
         uint256 len = exitSlots.length;
@@ -531,8 +525,6 @@
         return 0;
     }
 
-<<<<<<< HEAD
-=======
     function checkMembership(
         bytes32 txHash,
         bytes32 root,
@@ -546,7 +538,6 @@
             proof);
     }
 
->>>>>>> a9340dce
     function getPlasmaCoin(uint64 slot) external view returns(uint64, uint256, uint32, address, State) {
         Coin memory c = coins[slot];
         return (c.uid, c.depositBlock, c.denomination, c.owner, c.state);
@@ -557,7 +548,7 @@
         return (e.owner, e.prevBlock, e.exitBlock, coins[slot].state);
     }
 
-    function getBlockRoot(uint256 blockNumber) returns (bytes32 root) {
+    function getBlockRoot(uint256 blockNumber) public view returns (bytes32 root) {
         root = childChain[blockNumber].root;
     }
 }