--- conflicted
+++ resolved
@@ -9,11 +9,7 @@
 start_ganache() {
   ganache-cli -p $ganache_port -a 15 -i 15 --gasLimit 50000000 -e 10000000000000000000000 -m gravity top burden flip student usage spell purchase hundred improve check genre > /dev/null 2>&1 &
   ganache_pid=$!
-<<<<<<< HEAD
-  echo "$ganache_pid"
-=======
   echo $ganache_pid
->>>>>>> 0281842f
 }
 
 if ganache_running; then
