import rlp
from web3.auto import w3
from ethereum import utils
from .block import Block
from .exceptions import (InvalidTxSignatureException,
<<<<<<< HEAD
                         CoinAlreadyIncludedException,
=======
>>>>>>> a9340dce
                         PreviousTxNotFoundException, TxAlreadySpentException)
from .transaction import Transaction


class ChildChain(object):
    '''
    Operator runs child chain, watches all Deposit events and creates
    deposit blocks
    '''

    def __init__(self, root_chain):
        self.root_chain = root_chain  # PlasmaCash object from plasma_cash.py
        self.authority = self.root_chain.account.address
        self.key = self.root_chain.account.privateKey
        self.blocks = {}
        self.current_block = Block()
        self.child_block_interval = 1000
        self.current_block_number = 0

        # Watch all deposit events, callback to self._send_deposit
        self.root_chain.watch_event('Deposit', self._send_deposit, 0.1)

    def _send_deposit(self, event):
        ''' Called by event watcher and creates a deposit block '''
        slot = event['args']['slot']
        blknum = int(event['args']['blockNumber'])
        # Currently, denomination is always 1. This may change in the future.
        denomination = event['args']['denomination']
        depositor = event['args']['from']
        deposit_tx = Transaction(slot, 0, denomination, depositor)

        # create a new plasma block on deposit
        deposit_block = Block([deposit_tx])
        self.blocks[blknum] = deposit_block

    def submit_block(self):
        ''' Submit the merkle root to the chain from the authority '''
        block = self.current_block
        block.make_mutable()
        block.sign(self.key)
        block.make_immutable()
        self.current_block_number += self.child_block_interval
        merkle_hash = w3.toHex(block.merklize_transaction_set())
        self.root_chain.submit_block(merkle_hash)

        self.blocks[self.current_block_number] = self.current_block
        self.current_block = Block()
        return str(self.current_block_number)

    def send_transaction(self, transaction):
        tx = rlp.decode(utils.decode_hex(transaction), Transaction)

        # If the tx we are spending is not a deposit tx
        if tx.prev_block % self.child_block_interval == 0:
            # If the TX we are referencing was initially a deposit TX, then it
            # does not have a signature attached

            # The tx we are referencing should be included in a block
            prev_tx = self.blocks[tx.prev_block].get_tx_by_uid(tx.uid)
            if prev_tx is None:
                raise PreviousTxNotFoundException('failed to send transaction')
            # The tx we are referencing should not be spent
            if prev_tx.spent:
                raise TxAlreadySpentException('failed to send transaction')
            # deposit tx if prev_block is 0
            if (prev_tx.prev_block % self.child_block_interval == 0
                    and tx.sender != prev_tx.new_owner):
                raise InvalidTxSignatureException('failed to send transaction')
            # `add_tx` automatically checks if the coin has already been moved
            # in the current block
            self.current_block.add_tx(tx)
            prev_tx.spent = True  # Mark the previous tx as spent
        # If the tx we are spending is a deposit tx
        else:
            self.current_block.add_tx(tx)
        return tx.hash

    def get_current_block(self):
        return rlp.encode(self.current_block).hex()

    def get_block(self, blknum):
        return rlp.encode(self.blocks[blknum]).hex()

    def get_block_number(self):
        return self.current_block_number

    def get_proof(self, blknum, slot):
        block = self.blocks[blknum]
        block.merklize_transaction_set()
        return block.merkle.create_merkle_proof(slot).hex()

    def get_tx(self, blknum, slot):
        block = self.blocks[blknum]
        tx = block.get_tx_by_uid(slot)
        return rlp.encode(tx).hex()

    def get_tx_and_proof(self, blknum, slot):
        tx = self.get_tx(blknum, slot)
        proof = self.get_proof(blknum, slot)
        return tx, proof<|MERGE_RESOLUTION|>--- conflicted
+++ resolved
@@ -1,12 +1,9 @@
 import rlp
+from ethereum import utils
 from web3.auto import w3
-from ethereum import utils
+
 from .block import Block
 from .exceptions import (InvalidTxSignatureException,
-<<<<<<< HEAD
-                         CoinAlreadyIncludedException,
-=======
->>>>>>> a9340dce
                          PreviousTxNotFoundException, TxAlreadySpentException)
 from .transaction import Transaction
 
@@ -72,8 +69,10 @@
             if prev_tx.spent:
                 raise TxAlreadySpentException('failed to send transaction')
             # deposit tx if prev_block is 0
-            if (prev_tx.prev_block % self.child_block_interval == 0
-                    and tx.sender != prev_tx.new_owner):
+            if (
+                prev_tx.prev_block % self.child_block_interval == 0
+                and utils.normalize_address(tx.sender) != prev_tx.new_owner
+            ):
                 raise InvalidTxSignatureException('failed to send transaction')
             # `add_tx` automatically checks if the coin has already been moved
             # in the current block
@@ -105,5 +104,8 @@
 
     def get_tx_and_proof(self, blknum, slot):
         tx = self.get_tx(blknum, slot)
-        proof = self.get_proof(blknum, slot)
+        if blknum % self.child_block_interval != 0:
+            proof = '00' * 8
+        else:
+            proof = self.get_proof(blknum, slot)
         return tx, proof