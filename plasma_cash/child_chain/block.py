import rlp
from rlp.sedes import CountableList, binary
from web3.auto import w3

<<<<<<< HEAD
from child_chain.exceptions import InvalidBlockSignatureException
=======
from child_chain.exceptions import (CoinAlreadyIncludedException,
                                    InvalidBlockSignatureException)
from utils.merkle.sparse_merkle_tree import SparseMerkleTree
from utils.utils import get_sender, sign

>>>>>>> a9340dce
from .transaction import Transaction
from utils.utils import get_sender, sign
from utils.merkle.sparse_merkle_tree import SparseMerkleTree


class Block(rlp.Serializable):

    fields = [
        ('transaction_set', CountableList(Transaction)),
        ('sig', binary)
    ]

    def __init__(self, transaction_set=None, sig=b'\x00' * 65):
        if transaction_set is None:
            self.transactions = {}
        else:
            self.transactions = {tx.uid: tx for tx in transaction_set}
        self.merkle = None
        self.sig = sig

    @property
    def hash(self):
        return w3.sha3(rlp.encode(self, UnsignedBlock))

    @property
    def merkle_hash(self):
        return w3.sha3(rlp.encode(self))

    @property
    def transaction_set(self):
        return list(self.transactions.values())

    @property
    def sender(self):
        if self.sig == b'\x00' * 65:
            raise InvalidBlockSignatureException('Block not signed')
        return get_sender(self.hash, self.sig)

    def merklize_transaction_set(self):
<<<<<<< HEAD
        hashed_transaction_dict = {tx.uid: tx.hash
                                   for tx in self.transaction_set}
=======
        hashed_transaction_dict = {
            tx.uid: tx.hash for tx in self.transactions.values()
        }
>>>>>>> a9340dce
        self.merkle = SparseMerkleTree(64, hashed_transaction_dict)
        return self.merkle.root

    def add_tx(self, tx):
        if tx.uid in self.transactions:
            raise CoinAlreadyIncludedException('double spend rejected')
        else:
            self.transactions[tx.uid] = tx

    # `uid` is the coin that was transferred
    def get_tx_by_uid(self, uid):
        if uid in self.transactions:
            return self.transactions[uid]
        else:
            return Transaction(0, 0, 0, 0)

    def sign(self, key):
        self.sig = sign(self.hash, key)


UnsignedBlock = Block.exclude(['sig'])<|MERGE_RESOLUTION|>--- conflicted
+++ resolved
@@ -2,26 +2,17 @@
 from rlp.sedes import CountableList, binary
 from web3.auto import w3
 
-<<<<<<< HEAD
-from child_chain.exceptions import InvalidBlockSignatureException
-=======
 from child_chain.exceptions import (CoinAlreadyIncludedException,
                                     InvalidBlockSignatureException)
 from utils.merkle.sparse_merkle_tree import SparseMerkleTree
 from utils.utils import get_sender, sign
 
->>>>>>> a9340dce
 from .transaction import Transaction
-from utils.utils import get_sender, sign
-from utils.merkle.sparse_merkle_tree import SparseMerkleTree
 
 
 class Block(rlp.Serializable):
 
-    fields = [
-        ('transaction_set', CountableList(Transaction)),
-        ('sig', binary)
-    ]
+    fields = [('transaction_set', CountableList(Transaction)), ('sig', binary)]
 
     def __init__(self, transaction_set=None, sig=b'\x00' * 65):
         if transaction_set is None:
@@ -50,14 +41,9 @@
         return get_sender(self.hash, self.sig)
 
     def merklize_transaction_set(self):
-<<<<<<< HEAD
-        hashed_transaction_dict = {tx.uid: tx.hash
-                                   for tx in self.transaction_set}
-=======
         hashed_transaction_dict = {
             tx.uid: tx.hash for tx in self.transactions.values()
         }
->>>>>>> a9340dce
         self.merkle = SparseMerkleTree(64, hashed_transaction_dict)
         return self.merkle.root
 
