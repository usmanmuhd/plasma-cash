--- conflicted
+++ resolved
@@ -48,11 +48,7 @@
             # just create a signed transaction to themselves. There is no need
             # for a merkle proof.
 
-<<<<<<< HEAD
-            # prevBlock = 0 , denomination = 1
-=======
             # prev_block = 0 , denomination = 1
->>>>>>> ed6854a7
             exiting_tx = Transaction(slot, 0, 1,
                                      self.token_contract.account.address,
                                      incl_block=tx_blk_num)
@@ -68,19 +64,9 @@
         else:
             # Otherwise, they should get the raw tx info from the block
             # And the merkle proof and submit these
-<<<<<<< HEAD
             exiting_tx, exiting_tx_proof = self.get_tx_and_proof(tx_blk_num, slot)
             prev_tx, prev_tx_proof = self.get_tx_and_proof(prev_tx_blk_num, slot)
 
-=======
-            block = self.get_block(tx_blk_num)
-            exiting_tx = block.get_tx_by_uid(slot)
-            exiting_tx_proof = self.get_proof(tx_blk_num, slot)
-
-            prev_block = self.get_block(prev_tx_blk_num)
-            prev_tx = prev_block.get_tx_by_uid(slot)
-            prev_tx_proof = self.get_proof(prev_tx_blk_num, slot)
->>>>>>> ed6854a7
             self.root_chain.start_exit(
                     slot,
                     rlp.encode(prev_tx, UnsignedTransaction),
@@ -91,7 +77,6 @@
         return self
 
     def challenge_before(self, slot, prev_tx_blk_num, tx_blk_num):
-<<<<<<< HEAD
         tx, tx_proof = self.get_tx_and_proof(tx_blk_num, slot)
 
         # If the referenced transaction is a deposit transaction then no need
@@ -100,29 +85,11 @@
         prev_tx_proof = '0x0000000000000000'
         if prev_tx_blk_num % self.child_block_interval == 0:
             prev_tx, prev_tx_proof = self.get_tx_and_proof(prev_tx_blk_num, slot)
-=======
-        block = self.get_block(tx_blk_num)
-        tx = block.get_tx_by_uid(slot)
-        tx_proof = self.get_proof(tx_blk_num, slot)
-        if (tx_blk_num % self.child_block_interval != 0):
-            # In case the challenger has only made a Deposit transaction, they
-            # should just create a signed transaction to themselves. There is
-            # no need for a merkle proof.
 
-            self.root_chain.challenge_before(
-                slot, b'0x0',
-                rlp.encode(tx, UnsignedTransaction), b'0x0',
-                tx_proof, tx.sig, prev_tx_blk_num, tx_blk_num)
-        else:
-            prev_block = self.get_block(prev_tx_blk_num)
-            prev_tx = prev_block.get_tx_by_uid(slot)
-            prev_tx_proof = self.get_proof(prev_tx_blk_num, slot)
->>>>>>> ed6854a7
-
-            self.root_chain.challenge_before(
-                slot, rlp.encode(prev_tx, UnsignedTransaction),
-                rlp.encode(tx, UnsignedTransaction), prev_tx_proof,
-                tx_proof, tx.sig, prev_tx_blk_num, tx_blk_num)
+        self.root_chain.challenge_before(
+            slot, rlp.encode(prev_tx, UnsignedTransaction),
+            rlp.encode(tx, UnsignedTransaction), prev_tx_proof,
+            tx_proof, tx.sig, prev_tx_blk_num, tx_blk_num)
         return self
 
     def respond_challenge_before(self, slot, challenging_block_number):
