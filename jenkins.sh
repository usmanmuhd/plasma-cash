--- conflicted
+++ resolved
@@ -1,6 +1,5 @@
 #!/bin/bash
 
-<<<<<<< HEAD
 mkdir -p gopath/bin ; true
 export GOPATH=`pwd`/gopath
 
@@ -11,11 +10,9 @@
 ./plasmascash_tester ; true #remove true once finished
 
 
-=======
 set -exo pipefail
 
 # make test
->>>>>>> 3fa5c9ac
 
 cd server
 npm install
